--- conflicted
+++ resolved
@@ -17,13 +17,8 @@
 import donkeycar as dk
 from donkeycar.parts.tub_v2 import TubWriter, TubWiper
 from donkeycar.parts.datastore import TubHandler
-<<<<<<< HEAD
-from donkeycar.parts.controller import LocalWebController, WebFpv
-=======
 from donkeycar.parts.controller import LocalWebController, RCReceiver
->>>>>>> 340e2025
 from donkeycar.parts.actuator import PCA9685, PWMSteering, PWMThrottle
-from donkeycar.parts.throttle_filter import ThrottleFilter
 
 logger = logging.getLogger()
 logging.basicConfig(level=logging.INFO)
@@ -142,9 +137,6 @@
                          'recording'],
                 threaded=True)
 
-    th_filter = ThrottleFilter()
-    car.add(th_filter, inputs=['user/throttle'], outputs=['user/throttle'])
-
     if cfg.USE_FPV:
         car.add(WebFpv(), inputs=['cam/image_array'], threaded=True)
 
@@ -154,6 +146,7 @@
         auto_record_on_throttle = cfg.USE_JOYSTICK_AS_DEFAULT and cfg.AUTO_RECORD_ON_THROTTLE
         oled_part = OLEDPart(cfg.SSD1306_128_32_I2C_BUSNUM, auto_record_on_throttle=auto_record_on_throttle)
         car.add(oled_part, inputs=['recording', 'tub/num_records', 'user/mode'], outputs=[], threaded=True)
+
 
     # pilot condition to determine if user or ai are driving
     car.add(PilotCondition(), inputs=['user/mode'], outputs=['run_pilot'])
