# requires the Adafruit ssd1306 library: pip install adafruit-circuitpython-ssd1306
from .INA219 import INA219

<<<<<<< HEAD
=======
from PIL import Image
from PIL import ImageDraw
from PIL import ImageFont
>>>>>>> 6a304193
import subprocess
import time
from board import SCL, SDA
import busio
from PIL import Image, ImageDraw, ImageFont
import adafruit_ssd1306
from threading import Lock, Condition

class OLEDDisplay(object):
    '''
    Manages drawing of text on the OLED display.
    '''
    def __init__(self, rotation=0, resolution=1):
        # Placeholder
        self._EMPTY = ''
        # Total number of lines of text
        self._SLOT_COUNT = 4
        self.slots = [self._EMPTY] * self._SLOT_COUNT
        self.display = None
        self.rotation = rotation
        if resolution == 2:
            self.height = 64
        else:
            self.height = 32

    def init_display(self):
        '''
        Initializes the OLED display.
        '''
        if self.display is None:
            # Create the I2C interface.
            i2c = busio.I2C(SCL, SDA)
            # Create the SSD1306 OLED class.
            # The first two parameters are the pixel width and pixel height.  Change these
            # to the right size for your display!
            self.display = adafruit_ssd1306.SSD1306_I2C(128, self.height, i2c, page_addressing=True)
            self.display.rotation = self.rotation


            self.display.fill(0)
            self.display.show()

            # Create blank image for drawing.
            # Make sure to create image with mode '1' for 1-bit color.
            self.width = self.display.width
            self.image = Image.new("1", (self.width, self.height))

            # Get drawing object to draw on image.
            self.draw = ImageDraw.Draw(self.image)

            # Draw a black filled box to clear the image.
            self.draw.rectangle((0, 0, self.width, self.height), outline=0, fill=0)
            # Load Fonts
            self.font = ImageFont.load_default()
            self.clear_display()

    def turnoff_display(self):
        self.display.poweroff()

    def clear_display(self):
        if self.draw is not None:
            self.draw.rectangle((0, 0, self.width, self.height), outline=0, fill=0)

    def update_slot(self, index, text):
        if index < len(self.slots):
            self.slots[index] = text

    def clear_slot(self, index):
        if index < len(self.slots):
            self.slots[index] = self._EMPTY

    def update(self):
        '''Display text'''
        x = 0
        top = -2
        self.clear_display()
        for i in range(self._SLOT_COUNT):
            text = self.slots[i]
            if len(text) > 0:
                self.draw.text((x, top), text, font=self.font, fill=255)
                top += 8

        # Update
<<<<<<< HEAD
=======
        self.display.rotation = self.rotation
>>>>>>> 6a304193
        self.display.image(self.image)
        self.display.show()


class OLEDPart(object):
    '''
    The part that updates status on the oled display.
    '''
    def __init__(self, rotation, resolution, auto_record_on_throttle=False):
        self.oled = OLEDDisplay(rotation, resolution)
        self.oled.init_display()
        # UPS HAT I2C
        self.ina219 = INA219(addr=0x42)
        self.on = False
        if auto_record_on_throttle:
            self.recording = 'AUTO'
        else:
            self.recording = 'NO'
        self.num_records = 0
        self.user_mode = None
        eth0 = OLEDPart.get_ip_address('eth0')
        wlan0 = OLEDPart.get_ip_address('wlan0')
        if eth0 is not None:
            self.eth0 = 'eth0 : %s' % (eth0)
        else:
            self.eth0 = None
        if wlan0 is not None:
            self.wlan0 = 'wlan0 : %s' % (wlan0)
        else:
            self.wlan0 = None

        self.power = None
        self.mutex = Lock()
        self.wait_update_cond = Condition()

<<<<<<< HEAD
        self.last_query_ina219 = time.time()

=======
>>>>>>> 6a304193
    def run(self):
        with self.mutex:
            if not self.on:
                self.on = True

    def run_threaded(self, recording, num_records, user_mode):
        if num_records is not None and num_records > 0:
            self.num_records = num_records

        if recording:
            self.recording = 'YES (Records = %s)' % (self.num_records)
        else:
            self.recording = 'NO (Records = %s)' % (self.num_records)

        self.user_mode = 'User Mode (%s)' % (user_mode)
<<<<<<< HEAD
        curr_time = time.time()
        if curr_time - self.last_query_ina219 > 1:
            bus_voltage = self.ina219.getBusVoltage_V()
            shunt_voltage = self.ina219.getShuntVoltage_mV() / 1000
            current = self.ina219.getCurrent_mA()
            if current < 0:
                self.power = 'V:{:4.2f} mA:{:5.0f}(BATT)'.format(bus_voltage+shunt_voltage, -current)
            else:
                self.power = 'V:{:4.2f} mA:{:5.0f}(CHRG)'.format(bus_voltage+shunt_voltage, current)

            self.last_query_ina219 = curr_time
=======
        bus_voltage = self.ina219.getBusVoltage_V()
        shunt_voltage = self.ina219.getShuntVoltage_mV() / 1000
        current = self.ina219.getCurrent_mA()
        if current < 0:
            self.power = 'V:{:4.2f} mA:{:5.0f}(BATT)'.format(bus_voltage+shunt_voltage, -current)
        else:
            self.power = 'V:{:4.2f} mA:{:5.0f}(CHRG)'.format(bus_voltage+shunt_voltage, current)
>>>>>>> 6a304193


    def update_slots(self):
        updates = [self.eth0, self.wlan0, self.power, self.recording, self.user_mode]
        index = 0
        # Update slots
        for update in updates:
            if update is not None:
                self.oled.update_slot(index, update)
                index += 1

        # Update display
        self.oled.update()

    def update(self):
        with self.mutex:
            self.on = True
        # Run threaded loop by itself
        while True:
            self.update_slots()
            with self.mutex:
                on = self.on
            if not on:
                break

        with self.wait_update_cond:
            self.wait_update_cond.notify()

    def shutdown(self):
        with self.mutex:
            self.on = False
        # Wait for update() thread to exit
        with self.wait_update_cond:
            self.wait_update_cond.wait()
        # Turn off display to save OLED
        self.oled.turnoff_display()

    # https://github.com/NVIDIA-AI-IOT/jetbot/blob/master/jetbot/utils/utils.py

    @classmethod
    def get_ip_address(cls, interface):
        if OLEDPart.get_network_interface_state(interface) == 'down':
            return None
        cmd = "ifconfig %s | grep -Eo 'inet (addr:)?([0-9]*\.){3}[0-9]*' | grep -Eo '([0-9]*\.){3}[0-9]*' | grep -v '127.0.0.1'" % interface
        return subprocess.check_output(cmd, shell=True).decode('ascii')[:-1]

    @classmethod
    def get_network_interface_state(cls, interface):
        return subprocess.check_output('cat /sys/class/net/%s/operstate' % interface, shell=True).decode('ascii')[:-1]<|MERGE_RESOLUTION|>--- conflicted
+++ resolved
@@ -1,12 +1,5 @@
 # requires the Adafruit ssd1306 library: pip install adafruit-circuitpython-ssd1306
 from .INA219 import INA219
-
-<<<<<<< HEAD
-=======
-from PIL import Image
-from PIL import ImageDraw
-from PIL import ImageFont
->>>>>>> 6a304193
 import subprocess
 import time
 from board import SCL, SDA
@@ -90,10 +83,6 @@
                 top += 8
 
         # Update
-<<<<<<< HEAD
-=======
-        self.display.rotation = self.rotation
->>>>>>> 6a304193
         self.display.image(self.image)
         self.display.show()
 
@@ -128,12 +117,8 @@
         self.power = None
         self.mutex = Lock()
         self.wait_update_cond = Condition()
-
-<<<<<<< HEAD
         self.last_query_ina219 = time.time()
 
-=======
->>>>>>> 6a304193
     def run(self):
         with self.mutex:
             if not self.on:
@@ -149,7 +134,7 @@
             self.recording = 'NO (Records = %s)' % (self.num_records)
 
         self.user_mode = 'User Mode (%s)' % (user_mode)
-<<<<<<< HEAD
+
         curr_time = time.time()
         if curr_time - self.last_query_ina219 > 1:
             bus_voltage = self.ina219.getBusVoltage_V()
@@ -161,16 +146,6 @@
                 self.power = 'V:{:4.2f} mA:{:5.0f}(CHRG)'.format(bus_voltage+shunt_voltage, current)
 
             self.last_query_ina219 = curr_time
-=======
-        bus_voltage = self.ina219.getBusVoltage_V()
-        shunt_voltage = self.ina219.getShuntVoltage_mV() / 1000
-        current = self.ina219.getCurrent_mA()
-        if current < 0:
-            self.power = 'V:{:4.2f} mA:{:5.0f}(BATT)'.format(bus_voltage+shunt_voltage, -current)
-        else:
-            self.power = 'V:{:4.2f} mA:{:5.0f}(CHRG)'.format(bus_voltage+shunt_voltage, current)
->>>>>>> 6a304193
-
 
     def update_slots(self):
         updates = [self.eth0, self.wlan0, self.power, self.recording, self.user_mode]
