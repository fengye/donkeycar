<<<<<<< HEAD
import Adafruit_SSD1306
from .INA219 import INA219

from PIL import Image
from PIL import ImageDraw
from PIL import ImageFont
import subprocess
import time
from threading import Lock, Condition

class OLEDDisplay(object):
    '''
    Manages drawing of text on the OLED display.
    '''
    def __init__(self, bus_number=1):
        # Placeholder
        self._EMPTY = ''
        # Total number of lines of text
        self._SLOT_COUNT = 4
        self.bus_number = bus_number
        self.slots = [self._EMPTY] * self._SLOT_COUNT
        self.display = None

    def init_display(self):
        '''
        Initializes the OLED display.
        '''
        if self.display is None:
            # Use gpio = 1 to prevent platform auto-detection.
            self.display = Adafruit_SSD1306.SSD1306_128_32(rst=None, i2c_bus=self.bus_number, gpio=1)
            # Initialize Library
            self.display.begin()
            # Clear Display
            self.display.clear()
            self.display.display()
            # Display Metrics
            self.width = self.display.width
            self.height = self.display.height
            # Create Image in 1-bit mode
            self.image = Image.new('1', (self.width, self.height))
            # Create a Drawing object to draw into the image
            self.draw = ImageDraw.Draw(self.image)
            # Load Fonts
            self.font = ImageFont.load_default()
            self.clear_display()

    def turnoff_display(self):
        self.display.command(Adafruit_SSD1306.SSD1306_DISPLAYOFF)

    def clear_display(self):
        if self.draw is not None:
            self.draw.rectangle((0, 0, self.width, self.height), outline=0, fill=0)

    def update_slot(self, index, text):
        if index < len(self.slots):
            self.slots[index] = text

    def clear_slot(self, index):
        if index < len(self.slots):
            self.slots[index] = self._EMPTY

    def update(self):
        '''Display text'''
        x = 0
        top = -2
        self.clear_display()
        for i in range(self._SLOT_COUNT):
            text = self.slots[i]
            if len(text) > 0:
                self.draw.text((x, top), text, font=self.font, fill=255)
                top += 8

        # Update
        self.display.image(self.image)
        self.display.display()


class OLEDPart(object):
    '''
    The part that updates status on the oled display.
    '''
    def __init__(self, bus_number, auto_record_on_throttle=False):
        self.bus_number = bus_number
        self.oled = OLEDDisplay(self.bus_number)
        self.oled.init_display()
        # UPS HAT I2C
        self.ina219 = INA219(addr=0x42)
        self.on = False
        if auto_record_on_throttle:
            self.recording = 'AUTO'
        else:
            self.recording = 'NO'
        self.num_records = 0
        self.user_mode = None
        eth0 = OLEDPart.get_ip_address('eth0')
        wlan0 = OLEDPart.get_ip_address('wlan0')
        if eth0 is not None:
            self.eth0 = 'eth0 : %s' % (eth0)
        else:
            self.eth0 = None
        if wlan0 is not None:
            self.wlan0 = 'wlan0 : %s' % (wlan0)
        else:
            self.wlan0 = None

        self.power = None
        self.mutex = Lock()
        self.wait_update_cond = Condition()

    def run(self):
        with self.mutex:
            if not self.on:
                self.on = True

    def run_threaded(self, recording, num_records, user_mode):
        if num_records is not None and num_records > 0:
            self.num_records = num_records

        if recording:
            self.recording = 'YES (Records = %s)' % (self.num_records)
        else:
            self.recording = 'NO (Records = %s)' % (self.num_records)

        self.user_mode = 'User Mode (%s)' % (user_mode)
        bus_voltage = self.ina219.getBusVoltage_V()
        shunt_voltage = self.ina219.getShuntVoltage_mV() / 1000
        current = self.ina219.getCurrent_mA()
        if current < 0:
            self.power = 'V:{:4.2f} mA:{:5.0f}(BATT)'.format(bus_voltage+shunt_voltage, -current)
        else:
            self.power = 'V:{:4.2f} mA:{:5.0f}(CHRG)'.format(bus_voltage+shunt_voltage, current)


    def update_slots(self):
        updates = [self.wlan0, self.recording, self.user_mode, self.power]
        index = 0
        # Update slots
        for update in updates:
            if update is not None:
                self.oled.update_slot(index, update)
                index += 1

        # Update display
        self.oled.update()

    def update(self):
        with self.mutex:
            self.on = True
        # Run threaded loop by itself
        while True:
            self.update_slots()
            with self.mutex:
                on = self.on
            if not on:
                break

        with self.wait_update_cond:
            self.wait_update_cond.notify()

    def shutdown(self):
        with self.mutex:
            self.on = False
        # Wait for update() thread to exit
        with self.wait_update_cond:
            self.wait_update_cond.wait()
        # Turn off display to save OLED
        self.oled.turnoff_display()

    # https://github.com/NVIDIA-AI-IOT/jetbot/blob/master/jetbot/utils/utils.py

    @classmethod
    def get_ip_address(cls, interface):
        if OLEDPart.get_network_interface_state(interface) == 'down':
            return None
        cmd = "ifconfig %s | grep -Eo 'inet (addr:)?([0-9]*\.){3}[0-9]*' | grep -Eo '([0-9]*\.){3}[0-9]*' | grep -v '127.0.0.1'" % interface
        return subprocess.check_output(cmd, shell=True).decode('ascii')[:-1]

    @classmethod
    def get_network_interface_state(cls, interface):
        return subprocess.check_output('cat /sys/class/net/%s/operstate' % interface, shell=True).decode('ascii')[:-1]
=======
# requires the Adafruit ssd1306 library: pip install adafruit-circuitpython-ssd1306

import subprocess
import time
from board import SCL, SDA
import busio
from PIL import Image, ImageDraw, ImageFont
import adafruit_ssd1306


class OLEDDisplay(object):
    '''
    Manages drawing of text on the OLED display.
    '''
    def __init__(self, rotation=0, resolution=1):
        # Placeholder
        self._EMPTY = ''
        # Total number of lines of text
        self._SLOT_COUNT = 4
        self.slots = [self._EMPTY] * self._SLOT_COUNT
        self.display = None
        self.rotation = rotation
        if resolution == 2:
            self.height = 64
        else:
            self.height = 32

    def init_display(self):
        '''
        Initializes the OLED display.
        '''
        if self.display is None:
            # Create the I2C interface.
            i2c = busio.I2C(SCL, SDA)
            # Create the SSD1306 OLED class.
            # The first two parameters are the pixel width and pixel height.  Change these
            # to the right size for your display!
            self.display = adafruit_ssd1306.SSD1306_I2C(128, self.height, i2c)
            self.display.rotation = self.rotation


            self.display.fill(0)
            self.display.show()

            # Create blank image for drawing.
            # Make sure to create image with mode '1' for 1-bit color.
            self.width = self.display.width
            self.image = Image.new("1", (self.width, self.height))

            # Get drawing object to draw on image.
            self.draw = ImageDraw.Draw(self.image)

            # Draw a black filled box to clear the image.
            self.draw.rectangle((0, 0, self.width, self.height), outline=0, fill=0)
            # Load Fonts
            self.font = ImageFont.load_default()
            self.clear_display()

    def clear_display(self):
        if self.draw is not None:
            self.draw.rectangle((0, 0, self.width, self.height), outline=0, fill=0)

    def update_slot(self, index, text):
        if index < len(self.slots):
            self.slots[index] = text

    def clear_slot(self, index):
        if index < len(self.slots):
            self.slots[index] = self._EMPTY

    def update(self):
        '''Display text'''
        x = 0
        top = -2
        self.clear_display()
        for i in range(self._SLOT_COUNT):
            text = self.slots[i]
            if len(text) > 0:
                self.draw.text((x, top), text, font=self.font, fill=255)
                top += 8

        # Update
        self.display.rotation = self.rotation
        self.display.image(self.image)
        self.display.show()


class OLEDPart(object):
    '''
    The part that updates status on the oled display.
    '''
    def __init__(self, rotation, resolution, auto_record_on_throttle=False):
        self.oled = OLEDDisplay(rotation, resolution)
        self.oled.init_display()
        self.on = False
        if auto_record_on_throttle:
            self.recording = 'AUTO'
        else:
            self.recording = 'NO'
        self.num_records = 0
        self.user_mode = None
        eth0 = OLEDPart.get_ip_address('eth0')
        wlan0 = OLEDPart.get_ip_address('wlan0')
        if eth0 is not None:
            self.eth0 = 'eth0 : %s' % (eth0)
        else:
            self.eth0 = None
        if wlan0 is not None:
            self.wlan0 = 'wlan0 : %s' % (wlan0)
        else:
            self.wlan0 = None

    def run(self):
        if not self.on:
            self.on = True

    def run_threaded(self, recording, num_records, user_mode):
        if num_records is not None and num_records > 0:
            self.num_records = num_records

        if recording:
            self.recording = 'YES (Records = %s)' % (self.num_records)
        else:
            self.recording = 'NO (Records = %s)' % (self.num_records)

        self.user_mode = 'User Mode (%s)' % (user_mode)

    def update_slots(self):
        updates = [self.eth0, self.wlan0, self.recording, self.user_mode]
        index = 0
        # Update slots
        for update in updates:
            if update is not None:
                self.oled.update_slot(index, update)
                index += 1

        # Update display
        self.oled.update()

    def update(self):
        self.on = True
        # Run threaded loop by itself
        while self.on:
            self.update_slots()

    def shutdown(self):
        self.oled.clear_display()
        self.on = False

    # https://github.com/NVIDIA-AI-IOT/jetbot/blob/master/jetbot/utils/utils.py

    @classmethod
    def get_ip_address(cls, interface):
        if OLEDPart.get_network_interface_state(interface) == 'down':
            return None
        cmd = "ifconfig %s | grep -Eo 'inet (addr:)?([0-9]*\.){3}[0-9]*' | grep -Eo '([0-9]*\.){3}[0-9]*' | grep -v '127.0.0.1'" % interface
        return subprocess.check_output(cmd, shell=True).decode('ascii')[:-1]

    @classmethod
    def get_network_interface_state(cls, interface):
        return subprocess.check_output('cat /sys/class/net/%s/operstate' % interface, shell=True).decode('ascii')[:-1]
>>>>>>> 340e2025
<|MERGE_RESOLUTION|>--- conflicted
+++ resolved
@@ -1,5 +1,4 @@
-<<<<<<< HEAD
-import Adafruit_SSD1306
+# requires the Adafruit ssd1306 library: pip install adafruit-circuitpython-ssd1306
 from .INA219 import INA219
 
 from PIL import Image
@@ -7,46 +6,63 @@
 from PIL import ImageFont
 import subprocess
 import time
+from board import SCL, SDA
+import busio
+from PIL import Image, ImageDraw, ImageFont
+import adafruit_ssd1306
 from threading import Lock, Condition
 
 class OLEDDisplay(object):
     '''
     Manages drawing of text on the OLED display.
     '''
-    def __init__(self, bus_number=1):
+    def __init__(self, rotation=0, resolution=1):
         # Placeholder
         self._EMPTY = ''
         # Total number of lines of text
         self._SLOT_COUNT = 4
-        self.bus_number = bus_number
         self.slots = [self._EMPTY] * self._SLOT_COUNT
         self.display = None
+        self.rotation = rotation
+        if resolution == 2:
+            self.height = 64
+        else:
+            self.height = 32
 
     def init_display(self):
         '''
         Initializes the OLED display.
         '''
         if self.display is None:
-            # Use gpio = 1 to prevent platform auto-detection.
-            self.display = Adafruit_SSD1306.SSD1306_128_32(rst=None, i2c_bus=self.bus_number, gpio=1)
-            # Initialize Library
-            self.display.begin()
-            # Clear Display
-            self.display.clear()
-            self.display.display()
-            # Display Metrics
+            # Create the I2C interface.
+            i2c = busio.I2C(SCL, SDA)
+            # Create the SSD1306 OLED class.
+            # The first two parameters are the pixel width and pixel height.  Change these
+            # to the right size for your display!
+            self.display = adafruit_ssd1306.SSD1306_I2C(128, self.height, i2c)
+            self.display.rotation = self.rotation
+
+
+            self.display.fill(0)
+            self.display.show()
+
+            # Create blank image for drawing.
+            # Make sure to create image with mode '1' for 1-bit color.
             self.width = self.display.width
-            self.height = self.display.height
-            # Create Image in 1-bit mode
-            self.image = Image.new('1', (self.width, self.height))
-            # Create a Drawing object to draw into the image
+            self.image = Image.new("1", (self.width, self.height))
+
+            # Get drawing object to draw on image.
             self.draw = ImageDraw.Draw(self.image)
+
+            # Draw a black filled box to clear the image.
+            self.draw.rectangle((0, 0, self.width, self.height), outline=0, fill=0)
             # Load Fonts
             self.font = ImageFont.load_default()
             self.clear_display()
 
     def turnoff_display(self):
-        self.display.command(Adafruit_SSD1306.SSD1306_DISPLAYOFF)
+        # FIXME: replace the constant from circuitpython package
+        self.display.poweroff()
 
     def clear_display(self):
         if self.draw is not None:
@@ -72,17 +88,17 @@
                 top += 8
 
         # Update
+        self.display.rotation = self.rotation
         self.display.image(self.image)
-        self.display.display()
+        self.display.show()
 
 
 class OLEDPart(object):
     '''
     The part that updates status on the oled display.
     '''
-    def __init__(self, bus_number, auto_record_on_throttle=False):
-        self.bus_number = bus_number
-        self.oled = OLEDDisplay(self.bus_number)
+    def __init__(self, rotation, resolution, auto_record_on_throttle=False):
+        self.oled = OLEDDisplay(rotation, resolution)
         self.oled.init_display()
         # UPS HAT I2C
         self.ina219 = INA219(addr=0x42)
@@ -133,7 +149,7 @@
 
 
     def update_slots(self):
-        updates = [self.wlan0, self.recording, self.user_mode, self.power]
+        updates = [self.eth0, self.wlan0, self.power, self.recording, self.user_mode]
         index = 0
         # Update slots
         for update in updates:
@@ -178,167 +194,4 @@
 
     @classmethod
     def get_network_interface_state(cls, interface):
-        return subprocess.check_output('cat /sys/class/net/%s/operstate' % interface, shell=True).decode('ascii')[:-1]
-=======
-# requires the Adafruit ssd1306 library: pip install adafruit-circuitpython-ssd1306
-
-import subprocess
-import time
-from board import SCL, SDA
-import busio
-from PIL import Image, ImageDraw, ImageFont
-import adafruit_ssd1306
-
-
-class OLEDDisplay(object):
-    '''
-    Manages drawing of text on the OLED display.
-    '''
-    def __init__(self, rotation=0, resolution=1):
-        # Placeholder
-        self._EMPTY = ''
-        # Total number of lines of text
-        self._SLOT_COUNT = 4
-        self.slots = [self._EMPTY] * self._SLOT_COUNT
-        self.display = None
-        self.rotation = rotation
-        if resolution == 2:
-            self.height = 64
-        else:
-            self.height = 32
-
-    def init_display(self):
-        '''
-        Initializes the OLED display.
-        '''
-        if self.display is None:
-            # Create the I2C interface.
-            i2c = busio.I2C(SCL, SDA)
-            # Create the SSD1306 OLED class.
-            # The first two parameters are the pixel width and pixel height.  Change these
-            # to the right size for your display!
-            self.display = adafruit_ssd1306.SSD1306_I2C(128, self.height, i2c)
-            self.display.rotation = self.rotation
-
-
-            self.display.fill(0)
-            self.display.show()
-
-            # Create blank image for drawing.
-            # Make sure to create image with mode '1' for 1-bit color.
-            self.width = self.display.width
-            self.image = Image.new("1", (self.width, self.height))
-
-            # Get drawing object to draw on image.
-            self.draw = ImageDraw.Draw(self.image)
-
-            # Draw a black filled box to clear the image.
-            self.draw.rectangle((0, 0, self.width, self.height), outline=0, fill=0)
-            # Load Fonts
-            self.font = ImageFont.load_default()
-            self.clear_display()
-
-    def clear_display(self):
-        if self.draw is not None:
-            self.draw.rectangle((0, 0, self.width, self.height), outline=0, fill=0)
-
-    def update_slot(self, index, text):
-        if index < len(self.slots):
-            self.slots[index] = text
-
-    def clear_slot(self, index):
-        if index < len(self.slots):
-            self.slots[index] = self._EMPTY
-
-    def update(self):
-        '''Display text'''
-        x = 0
-        top = -2
-        self.clear_display()
-        for i in range(self._SLOT_COUNT):
-            text = self.slots[i]
-            if len(text) > 0:
-                self.draw.text((x, top), text, font=self.font, fill=255)
-                top += 8
-
-        # Update
-        self.display.rotation = self.rotation
-        self.display.image(self.image)
-        self.display.show()
-
-
-class OLEDPart(object):
-    '''
-    The part that updates status on the oled display.
-    '''
-    def __init__(self, rotation, resolution, auto_record_on_throttle=False):
-        self.oled = OLEDDisplay(rotation, resolution)
-        self.oled.init_display()
-        self.on = False
-        if auto_record_on_throttle:
-            self.recording = 'AUTO'
-        else:
-            self.recording = 'NO'
-        self.num_records = 0
-        self.user_mode = None
-        eth0 = OLEDPart.get_ip_address('eth0')
-        wlan0 = OLEDPart.get_ip_address('wlan0')
-        if eth0 is not None:
-            self.eth0 = 'eth0 : %s' % (eth0)
-        else:
-            self.eth0 = None
-        if wlan0 is not None:
-            self.wlan0 = 'wlan0 : %s' % (wlan0)
-        else:
-            self.wlan0 = None
-
-    def run(self):
-        if not self.on:
-            self.on = True
-
-    def run_threaded(self, recording, num_records, user_mode):
-        if num_records is not None and num_records > 0:
-            self.num_records = num_records
-
-        if recording:
-            self.recording = 'YES (Records = %s)' % (self.num_records)
-        else:
-            self.recording = 'NO (Records = %s)' % (self.num_records)
-
-        self.user_mode = 'User Mode (%s)' % (user_mode)
-
-    def update_slots(self):
-        updates = [self.eth0, self.wlan0, self.recording, self.user_mode]
-        index = 0
-        # Update slots
-        for update in updates:
-            if update is not None:
-                self.oled.update_slot(index, update)
-                index += 1
-
-        # Update display
-        self.oled.update()
-
-    def update(self):
-        self.on = True
-        # Run threaded loop by itself
-        while self.on:
-            self.update_slots()
-
-    def shutdown(self):
-        self.oled.clear_display()
-        self.on = False
-
-    # https://github.com/NVIDIA-AI-IOT/jetbot/blob/master/jetbot/utils/utils.py
-
-    @classmethod
-    def get_ip_address(cls, interface):
-        if OLEDPart.get_network_interface_state(interface) == 'down':
-            return None
-        cmd = "ifconfig %s | grep -Eo 'inet (addr:)?([0-9]*\.){3}[0-9]*' | grep -Eo '([0-9]*\.){3}[0-9]*' | grep -v '127.0.0.1'" % interface
-        return subprocess.check_output(cmd, shell=True).decode('ascii')[:-1]
-
-    @classmethod
-    def get_network_interface_state(cls, interface):
-        return subprocess.check_output('cat /sys/class/net/%s/operstate' % interface, shell=True).decode('ascii')[:-1]
->>>>>>> 340e2025
+        return subprocess.check_output('cat /sys/class/net/%s/operstate' % interface, shell=True).decode('ascii')[:-1]